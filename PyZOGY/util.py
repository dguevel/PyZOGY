import numpy as np
import scipy.ndimage
from astropy.convolution import convolve, Gaussian2DKernel
import statsmodels.api as stats
import sep
import logging


def mask_saturated_pix(image, saturation=np.inf, input_mask=None, fname=''):
    """Make a pixel mask that marks saturated pixels; optionally join with input_mask"""

    if input_mask is None:
        input_mask = np.zeros(image.shape)

    input_mask[np.isnan(image) | (image >= saturation)] = 1
    input_mask = input_mask.astype(bool)

    logging.info('{0}Masked {1} saturated pixels'.format(fname + ':', np.size(np.where(input_mask))))
    return input_mask


def center_psf(psf, fname=''):
    """Center psf at (0,0) based on max value"""

    peak = np.array(np.unravel_index(psf.argmax(), psf.shape))
    psf = np.roll(psf, -peak, (0, 1))

    logging.info('{0}Shifted PSF from {1} to [0 0]'.format(fname + ':', peak))
    return psf


def fit_noise(data, n_stamps=1, mode='iqr', fname=''):
    """Find the standard deviation of the image background; returns standard deviation, median"""

    median_small = np.zeros([n_stamps, n_stamps])
    std_small = np.zeros([n_stamps, n_stamps])
    if mode == 'sep':
        background = sep.Background(np.ascontiguousarray(data.data).byteswap().newbyteorder())
        median = background.back()
        std = background.rms()
    else:
        for y_stamp in range(n_stamps):
            for x_stamp in range(n_stamps):
                y_index = [y_stamp * data.shape[0] // n_stamps, (y_stamp + 1) * data.shape[0] // n_stamps]
                x_index = [x_stamp * data.shape[1] // n_stamps, (x_stamp + 1) * data.shape[1] // n_stamps]
                stamp_data = data[y_index[0]: y_index[1], x_index[0]: x_index[1]].compressed()
                if mode == 'iqr':
                    quartile25, median, quartile75 = np.nanpercentile(stamp_data, (25, 50, 75))
                    median_small[y_stamp, x_stamp] = median
                    # 0.741301109 is a parameter that scales iqr to std
                    std_small[y_stamp, x_stamp] = 0.741301109 * (quartile75 - quartile25)
                elif mode == 'mad':
                    median = np.median(stamp_data)
                    absdev = np.abs(stamp_data - median)
                    mad = np.median(absdev)
                    median_small[y_stamp, x_stamp] = median
                    std_small[y_stamp, x_stamp] = 1.4826 * mad

        median = scipy.ndimage.zoom(median_small, [data.shape[0] / float(n_stamps), data.shape[1] / float(n_stamps)])
        std = scipy.ndimage.zoom(std_small, [data.shape[0] / float(n_stamps), data.shape[1] / float(n_stamps)])

    logging.info('{0}Global median is {1}'.format(fname + ':', np.mean(median)))
    logging.info('{0}Global standard deviation is {1}'.format(fname + ':', np.mean(std)))
    return std, median


def interpolate_bad_pixels(image, median_size=6, fname=''):
    """Interpolate over bad pixels using a global median; needs a mask"""

    interpolated_image = image.astype(float).filled(np.nan)
    blurred = convolve(interpolated_image, Gaussian2DKernel(median_size))
    interpolated_image[image.mask] = blurred[image.mask]

    logging.info('{0}Interpolated {1} pixels'.format(fname + ':', np.size(np.where(image.mask))))
    return interpolated_image


<<<<<<< HEAD
def join_images(science_raw, science_mask, reference_raw, reference_mask, sigma_cut, use_pixels=False, show=False, percent=99, pixstack_limit=None):
=======
def join_images(science_raw, science_mask, reference_raw, reference_mask, sigma_cut=5., use_pixels=False, show=False,
                percent=99, size_cut=True):
>>>>>>> 0cf1797e
    """Join two images to fittable vectors"""

    science = np.ma.array(science_raw, mask=science_mask, copy=True)
    reference = np.ma.array(reference_raw, mask=reference_mask, copy=True)
    science_std, _ = fit_noise(science)
    reference_std, _ = fit_noise(reference)
    if use_pixels:
        # remove pixels less than `percent` percentile above sky level to speed fitting
        science.mask[science <= np.nanpercentile(science.compressed(), percent)] = True
        reference.mask[reference <= np.nanpercentile(reference.compressed(), percent)] = True

        # flatten into 1d arrays of good pixels
        science.mask |= reference.mask
        reference.mask |= science.mask
        science_flatten = science.compressed()
        reference_flatten = reference.compressed()
        logging.info('Found {0} usable pixels for gain matching'.format(science_flatten.size))
        if science_flatten.size == 0:
            logging.error('No pixels in common at this percentile ({0}); lower and try again'.format(percent))
    else:
        if pixstack_limit is None:
            pixstack_limit = science.size // 20
        if pixstack_limit > 300000:
            sep.set_extract_pixstack(pixstack_limit)
        science_sources = sep.extract(np.ascontiguousarray(science.data), thresh=sigma_cut, err=science_std, mask=np.ascontiguousarray(science.mask))
        reference_sources = sep.extract(np.ascontiguousarray(reference.data), thresh=sigma_cut, err=reference_std, mask=np.ascontiguousarray(reference.mask))
        science_sources = science_sources[science_sources['errx2'] != np.inf]  # exclude partially masked sources
        reference_sources = reference_sources[reference_sources['errx2'] != np.inf]
        dx = science_sources['x'] - reference_sources['x'][:, np.newaxis]
        dy = science_sources['y'] - reference_sources['y'][:, np.newaxis]
        separation = np.sqrt(dx**2 + dy**2)
        sigma_eqv = np.sqrt((reference_sources['a']**2 + reference_sources['b']**2) / 2.)
        matches = (np.min(separation, axis=1) < 2. * sigma_eqv)
        if size_cut:
            # cut unusually large/small sources (assumes most sources are real)
            med_sigma = np.median(sigma_eqv)  # median sigma if all sources were circular Gaussians
            absdev_sigma = np.abs(sigma_eqv - med_sigma)
            std_sigma = np.median(absdev_sigma) * np.sqrt(np.pi / 2)
            matches &= (absdev_sigma < 3 * std_sigma)
        inds = np.argmin(separation, axis=1)
        science_flatten = science_sources['flux'][inds][matches]
        reference_flatten = reference_sources['flux'][matches]
        logging.info('Found {0} stars in common for gain matching'.format(science_flatten.size))
        if science_flatten.size <= 2:
            logging.error('Too few stars in common at {0}-sigma; lower and try again'.format(sigma_cut))
            raise ValueError()

    if show:
        import matplotlib.pyplot as plt

        plt.ion()
        plt.figure(1)
        plt.clf()
        vmin, vmax = np.nanpercentile(science, (1, 99))
        plt.imshow(science, vmin=vmin, vmax=vmax)
        plt.title('Science')
        if not use_pixels:
            plt.plot(reference_sources['x'][matches], reference_sources['y'][matches], 'o', mfc='none', mec='r')
        
        plt.figure(2)
        plt.clf()
        vmin, vmax = np.nanpercentile(reference, (1, 99))
        plt.imshow(reference, vmin=vmin, vmax=vmax)
        plt.title('Reference')
        if not use_pixels:
            plt.plot(reference_sources['x'][matches], reference_sources['y'][matches], 'o', mfc='none', mec='r')
        
        plt.figure(3)
        plt.clf()
        plt.loglog(reference_flatten, science_flatten, '.')
        plt.xlabel('Reference')
        plt.ylabel('Science')

    return reference_flatten, science_flatten


def resize_psf(psf, shape):
    """Resize centered (0,0) psf to larger shape"""

    psf_extended = np.pad(psf, ((0, shape[0] - psf.shape[0]), (0, shape[1] - psf.shape[1])),
                          mode='constant', constant_values=0.)
    return psf_extended


def pad_to_power2(data, value='median'):
    """Pad arrays to the nearest power of two"""

    if value == 'median':
        constant = np.median(data)
    elif value == 'bool':
        constant = False
    n = 0
    deficit = [0, 0]
    while (data.shape[0] > (2 ** n)) or (data.shape[1] > (2 ** n)):
        n += 1
        deficit = [(2 ** n) - data.shape[0], (2 ** n) - data.shape[1]]
    padded_data = np.pad(data, ((0, deficit[0]), (0, deficit[1])), mode='constant', constant_values=constant)
    return padded_data


<<<<<<< HEAD
def solve_iteratively(science, reference, mask_tolerance=10e-5, gain_tolerance=10e-6,
                      max_iterations=5, sigma_cut=5, use_pixels=False, show=False, percent=99, use_mask=True, pixstack_limit=None):
=======
def solve_iteratively(science, reference, mask_tolerance=10e-5, gain_tolerance=10e-6, max_iterations=5,
                      sigma_cut=5., use_pixels=False, show=False, percent=99, use_mask=True, size_cut=True):
>>>>>>> 0cf1797e
    """Solve for linear fit iteratively"""

    gain = 1.
    gain0 = 10e5
    i = 1
    # pad image to power of two to speed fft
    old_size = science.shape
    science_image = pad_to_power2(science)
    reference_image = pad_to_power2(reference)

    science_psf = center_psf(resize_psf(science.raw_psf, science_image.shape))
    science_psf /= np.sum(science.raw_psf)
    reference_psf = center_psf(resize_psf(reference.raw_psf, reference_image.shape))
    reference_psf /= np.sum(reference.raw_psf)

    science_std = pad_to_power2(science.background_std)
    reference_std = pad_to_power2(reference.background_std)

    science_mask = pad_to_power2(science.mask, value='bool')
    reference_mask = pad_to_power2(reference.mask, value='bool')

    # fft arrays
    science_image_fft = np.fft.fft2(science_image)
    reference_image_fft = np.fft.fft2(reference_image)
    science_psf_fft = np.fft.fft2(science_psf)
    reference_psf_fft = np.fft.fft2(reference_psf)

    while abs(gain - gain0) > gain_tolerance:

        # calculate the psf in the difference image to convolve masks
        # not a simple convolution of the two PSF's; see the paper for details
        difference_zero_point = gain / np.sqrt(science_std ** 2 + reference_std ** 2 * gain ** 2)
        denominator = science_std ** 2 * abs(reference_psf_fft) ** 2
        denominator += reference_std ** 2 * gain ** 2 * abs(science_psf_fft) ** 2
        difference_psf_fft = gain * science_psf_fft * reference_psf_fft / (difference_zero_point * np.sqrt(denominator))

        if use_mask:
            # convolve masks with difference psf to mask all pixels within a psf radius
            # this is important to prevent convolutions of saturated pixels from affecting the fit
            science_mask_convolved = np.fft.ifft2(difference_psf_fft * np.fft.fft2(science_mask))
            science_mask_convolved[science_mask_convolved > mask_tolerance] = 1
            science_mask_convolved = np.real(science_mask_convolved).astype(int)
            reference_mask_convolved = np.fft.ifft2(difference_psf_fft * np.fft.fft2(reference_mask))
            reference_mask_convolved[reference_mask_convolved > mask_tolerance] = 1
            reference_mask_convolved = np.real(reference_mask_convolved).astype(int)

        # do the convolutions on the images
        denominator = science_std ** 2 * abs(reference_psf_fft) ** 2
        denominator += gain ** 2 * reference_std ** 2 * abs(science_psf_fft) ** 2

        science_convolved_image_fft = reference_psf_fft * science_image_fft / np.sqrt(denominator)
        reference_convolved_image_fft = science_psf_fft * reference_image_fft / np.sqrt(denominator)

        science_convolved_image = np.real(np.fft.ifft2(science_convolved_image_fft))
        reference_convolved_image = np.real(np.fft.ifft2(reference_convolved_image_fft))

        # remove power of 2 padding
        science_convolved_image = science_convolved_image[: old_size[0], : old_size[1]]
        reference_convolved_image = reference_convolved_image[: old_size[0], : old_size[1]]
        if use_mask:
            science_mask_convolved = science_mask_convolved[: old_size[0], : old_size[1]]
            reference_mask_convolved = reference_mask_convolved[: old_size[0], : old_size[1]]
        else:
            science_mask_convolved = None
            reference_mask_convolved = None

        # do a linear robust regression between convolved image
        x, y = join_images(science_convolved_image, science_mask_convolved, reference_convolved_image, 
<<<<<<< HEAD
                           reference_mask_convolved, sigma_cut, use_pixels, show, percent, pixstack_limit=pixstack_limit)
=======
                           reference_mask_convolved, sigma_cut, use_pixels, show, percent, size_cut)
>>>>>>> 0cf1797e
        robust_fit = stats.RLM(y, stats.add_constant(x), stats.robust.norms.TukeyBiweight()).fit()
        parameters = robust_fit.params
        gain0 = gain
        gain = parameters[-1]
        if show:
            import matplotlib.pyplot as plt
            xfit = np.logspace(np.log10(np.min(x)), np.log10(np.max(x)))
            plt.plot(xfit, robust_fit.predict(stats.add_constant(xfit)))
            plt.pause(0.1)

        logging.info('Iteration {0}: Gain = {1}'.format(i, gain))
        if i == max_iterations:
            logging.warning('Maximum regression ({0}) iterations reached'.format(max_iterations))
            break
        i += 1

    logging.info('Fit done in {0} iterations'.format(i))

    return gain<|MERGE_RESOLUTION|>--- conflicted
+++ resolved
@@ -75,12 +75,8 @@
     return interpolated_image
 
 
-<<<<<<< HEAD
-def join_images(science_raw, science_mask, reference_raw, reference_mask, sigma_cut, use_pixels=False, show=False, percent=99, pixstack_limit=None):
-=======
 def join_images(science_raw, science_mask, reference_raw, reference_mask, sigma_cut=5., use_pixels=False, show=False,
-                percent=99, size_cut=True):
->>>>>>> 0cf1797e
+                percent=99, size_cut=True, pixstack_limit=None):
     """Join two images to fittable vectors"""
 
     science = np.ma.array(science_raw, mask=science_mask, copy=True)
@@ -181,13 +177,9 @@
     return padded_data
 
 
-<<<<<<< HEAD
-def solve_iteratively(science, reference, mask_tolerance=10e-5, gain_tolerance=10e-6,
-                      max_iterations=5, sigma_cut=5, use_pixels=False, show=False, percent=99, use_mask=True, pixstack_limit=None):
-=======
 def solve_iteratively(science, reference, mask_tolerance=10e-5, gain_tolerance=10e-6, max_iterations=5,
-                      sigma_cut=5., use_pixels=False, show=False, percent=99, use_mask=True, size_cut=True):
->>>>>>> 0cf1797e
+                      sigma_cut=5., use_pixels=False, show=False, percent=99, use_mask=True, size_cut=True,
+                      pixstack_limit=None):
     """Solve for linear fit iteratively"""
 
     gain = 1.
@@ -256,11 +248,7 @@
 
         # do a linear robust regression between convolved image
         x, y = join_images(science_convolved_image, science_mask_convolved, reference_convolved_image, 
-<<<<<<< HEAD
-                           reference_mask_convolved, sigma_cut, use_pixels, show, percent, pixstack_limit=pixstack_limit)
-=======
-                           reference_mask_convolved, sigma_cut, use_pixels, show, percent, size_cut)
->>>>>>> 0cf1797e
+                           reference_mask_convolved, sigma_cut, use_pixels, show, percent, size_cut, pixstack_limit)
         robust_fit = stats.RLM(y, stats.add_constant(x), stats.robust.norms.TukeyBiweight()).fit()
         parameters = robust_fit.params
         gain0 = gain
